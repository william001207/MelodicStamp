--- conflicted
+++ resolved
@@ -9,12 +9,7 @@
 import AppKit
 
 class AppDelegate: NSObject, NSApplicationDelegate {
-<<<<<<< HEAD
     var model: PlayerModel?
-=======
-    
-    let playerViewModel = PlayerViewModel.shared
->>>>>>> 3165facd
 
     func applicationDidFinishLaunching(_ notification: Notification) {
         playerViewModel.setupRemoteCommandCenter()
@@ -26,19 +21,11 @@
 
     func application(_ application: NSApplication, open urls: [URL]) {
         if let url = urls.first {
-<<<<<<< HEAD
             model?.play(url)
-=======
-            playerViewModel.play(url)
->>>>>>> 3165facd
         }
     }
     
     func applicationWillTerminate(_ notification: Notification) {
-<<<<<<< HEAD
         model?.savePlaylist()
-=======
-        playerViewModel.savePlaylist()
->>>>>>> 3165facd
     }
 }