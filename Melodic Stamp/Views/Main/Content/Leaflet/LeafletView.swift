//
//  LeafletView.swift
//  MelodicStamp
//
//  Created by KrLite on 2024/12/13.
//

import Defaults
import DominantColors
import SwiftUI

struct LeafletView: View {
    // MARK: - Environments

    @Environment(FloatingWindowsModel.self) private var floatingWindows
    @Environment(KeyboardControlModel.self) private var keyboardControl
    @Environment(PlaylistModel.self) private var playlist
    @Environment(PlayerModel.self) private var player
    @Environment(MetadataEditorModel.self) private var metadataEditor
    @Environment(LyricsModel.self) private var lyrics
    @Environment(AudioVisualizerModel.self) private var audioVisualizer
    @Environment(GradientVisualizerModel.self) private var gradientVisualizer

    @Environment(\.appearsActive) private var appearsActive

    @FocusState private var isFocused: Bool

    @Namespace private var localNamespace

    @Default(.lyricsTypeSizes) private var typeSizes
    @Default(.lyricsMaxWidth) private var maxWidth

    // MARK: - Fields

    @State private var innerSize: CGSize = .zero
    @State private var isShowingLyrics: Bool = true
    @State private var isControlsHovering: Bool = false

    @State private var typeSize: DynamicTypeSize = Defaults[.lyricsTypeSize]
    @State private var interaction: AppleMusicLyricsViewInteractionModel = .init()

    // MARK: - Body

    var body: some View {
        @Bindable var floatingWindows = floatingWindows

        if !player.hasCurrentTrack {
            ExcerptView(tab: SidebarContentTab.leaflet)
        } else {
            VStack {
                if hasCover || hasLyrics {
                    HStack(spacing: 0) {
                        if hasCover {
                            Spacer(minLength: 0)
                        }
                        
                        HStack(spacing: 50) {
                            // MARK: Cover
                            
                            if hasCover, let cover {
                                coverView(cover)
                            }
                            
                            // MARK: Lyrics
                            
                            if hasLyrics, isShowingLyrics {
                                lyricsView()
                                    .transition(.blurReplace(.downUp))
                                    .dynamicTypeSize(typeSize)
                                    .frame(maxWidth: max(Double(maxWidth), innerSize.width / 2))
                            }
                        }
                        
                        if !hasLyrics || !isShowingLyrics {
                            Spacer(minLength: 0)
                        }
                    }
                    .containerRelativeFrame(.horizontal, alignment: .center) { length, axis in
                        switch axis {
                        case .horizontal:
                            let padding = length * 0.1
                            return length - 2 * max(100, padding)
                        case .vertical:
                            return length
                        }
                    }
                    .onGeometryChange(for: CGSize.self) { proxy in
                        proxy.size
                    } action: { newValue in
                        innerSize = newValue
                    }
                    .overlay(alignment: .leading) {
                        Group {
                            if hasLyrics, isShowingLyrics {
                                LeafletLyricsControlsView(
                                    isHidden: $floatingWindows.isHidden,
                                    typeSize: $typeSize
                                )
                                .transition(.blurReplace(.downUp))
                                .environment(\.availableTypeSizes, typeSizes)
                                .onChange(of: typeSizes) { _, _ in
                                    typeSize = typeSize.dynamicallyClamped
                                }
                            }
                        }
                        .padding(12)
                        .alignmentGuide(.leading) { d in
                            d[.trailing]
                        }
                    }
                } else {
                    // Stops rendering lyrics
                    Color.clear
                }
            }
            .frame(maxWidth: .infinity, maxHeight: .infinity, alignment: .center)
            .background {
                windowBackgroundView()
            }
            .animation(.bouncy, value: hasLyrics)
            .animation(.bouncy, value: isShowingLyrics)
            .focusable()
            .focusEffectDisabled()
            .focused($isFocused)
            .onChange(of: appearsActive, initial: true) { _, newValue in
                isFocused = newValue
            }

            // MARK: Lyrics

            // Don't extract this logic or modify the tasks!
            .onAppear {
                guard let track = playlist.currentTrack else { return }

                Task {
                    let raw = await track.metadata.poll(for: \.lyrics).current
                    await lyrics.read(raw)
                }
            }
            .onChange(of: playlist.currentTrack) { _, newValue in
                lyrics.clear(newValue?.url)
                guard let newValue else { return }

                Task {
                    let raw = await newValue.metadata.poll(for: \.lyrics).current
                    await lyrics.read(raw)
                }
            }

            // MARK: Color Scheme

            .colorScheme(.dark)

            // MARK: Keyboard Handlers

            // Handles [space / ⏎] -> toggle play / pause
            .onKeyPress(keys: [.space, .return], phases: .all) { key in
                keyboardControl.handlePlayPause(
                    phase: key.phase, modifiers: key.modifiers
                )
            }

            // Handles [← / →] -> adjust progress
            .onKeyPress(keys: [.leftArrow, .rightArrow], phases: .all) { key in
                let sign: FloatingPointSign = key.key == .leftArrow ? .minus : .plus

                return keyboardControl.handleProgressAdjustment(
                    phase: key.phase, modifiers: key.modifiers, sign: sign
                )
            }

            // Handles [↑ / ↓] -> adjust volume
            .onKeyPress(keys: [.leftArrow, .rightArrow], phases: .all) { key in
                let sign: FloatingPointSign = key.key == .leftArrow ? .minus : .plus

                return keyboardControl.handleVolumeAdjustment(
                    phase: key.phase, modifiers: key.modifiers, sign: sign
                )
            }

            // Handles [m] -> toggle muted
            .onKeyPress(keys: ["m"], phases: .down) { _ in
                player.isMuted.toggle()
                return .handled
            }
        }
    }

    private var cover: NSImage? {
        if
            let attachedPictures = playlist.currentTrack?.metadata[extracting: \.attachedPictures]?.current,
            let cover = ThumbnailMaker.getCover(from: attachedPictures)?.image {
            cover
        } else { nil }
    }

    private var hasCover: Bool { cover != nil }

    private var hasLyrics: Bool {
        !lyrics.lines.isEmpty
    }

    // MARK: - Cover View

    @ViewBuilder private func coverView(_ cover: NSImage) -> some View {
        @Bindable var player = player

        Group {
            if hasLyrics {
                Button {
                    isShowingLyrics.toggle()
                } label: {
                    MusicCover(
                        images: [cover], hasPlaceholder: true,
                        cornerRadius: 12
                    )
                    .motionCard()
                }
                .buttonStyle(.alive)
                .scaleEffect(player.isPlaying ? 1 : 0.85, anchor: .center)
            } else {
                Button {} label: {
                    MusicCover(
                        images: [cover], hasPlaceholder: true,
                        cornerRadius: 12
                    )
                    .motionCard()
                }
                .buttonStyle(.alive(isOn: $player.isPlaying))
            }
        }
<<<<<<< HEAD
        .matchedGeometryEffect(id: "cover", in: localNamespace)
=======
        .matchedGeometryEffect(id: "cover", in: namespace)
>>>>>>> 6538c981
        .containerRelativeFrame(.vertical, alignment: .center) { length, axis in
            switch axis {
            case .horizontal:
                length
            case .vertical:
                min(500, length * 0.5)
            }
        }
        .shadow(radius: player.isPlaying ? 20 : 10)
        .animation(.spring(duration: 0.65, bounce: 0.45, blendDuration: 0.75).delay(0.25), value: player.isPlaying)
    }

    // MARK: - Lyrics View

    @ViewBuilder private func lyricsView() -> some View {
        DisplayLyricsView()
    }

    // MARK: - Window Background

    @ViewBuilder private func windowBackgroundView() -> some View {
        if hasCover {
            ChromaBackgroundView()
                .environment(player)
                .environment(audioVisualizer)
                .environment(gradientVisualizer)
                .overlay {
                    Color.black
                        .opacity(0.175)
                        .blendMode(.multiply)
                }
        } else {
            ZStack {
                Rectangle()
                    .fill(.ultraThinMaterial)
                    .opacity(0.5)

                LinearGradient(
                    colors: [.clear, .accent],
                    startPoint: .top, endPoint: .bottom
                )
                .opacity(0.65)
                .brightness(-0.075)
                .blendMode(.multiply)
            }
        }
    }
}

#if DEBUG
    #Preview(traits: .modifier(PreviewEnvironmentsModifier())) {
        @Previewable @State var lyrics: LyricsModel = .init()

        LeafletView()
            .environment(lyrics)
    }
#endif<|MERGE_RESOLUTION|>--- conflicted
+++ resolved
@@ -53,16 +53,16 @@
                         if hasCover {
                             Spacer(minLength: 0)
                         }
-                        
+
                         HStack(spacing: 50) {
                             // MARK: Cover
-                            
+
                             if hasCover, let cover {
                                 coverView(cover)
                             }
-                            
+
                             // MARK: Lyrics
-                            
+
                             if hasLyrics, isShowingLyrics {
                                 lyricsView()
                                     .transition(.blurReplace(.downUp))
@@ -70,7 +70,7 @@
                                     .frame(maxWidth: max(Double(maxWidth), innerSize.width / 2))
                             }
                         }
-                        
+
                         if !hasLyrics || !isShowingLyrics {
                             Spacer(minLength: 0)
                         }
@@ -229,11 +229,7 @@
                 .buttonStyle(.alive(isOn: $player.isPlaying))
             }
         }
-<<<<<<< HEAD
         .matchedGeometryEffect(id: "cover", in: localNamespace)
-=======
-        .matchedGeometryEffect(id: "cover", in: namespace)
->>>>>>> 6538c981
         .containerRelativeFrame(.vertical, alignment: .center) { length, axis in
             switch axis {
             case .horizontal:
